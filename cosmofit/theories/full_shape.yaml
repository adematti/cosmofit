class: LPTTracerPowerSpectrumMultipoles

info:
  version: 0.0.1
  date: 05/04/2022
  author: Arnaud de Mattia
  maintainer: Arnaud de Mattia
  description: Compute Lagrangian perturbation theory (LPT) power spectrum
  url:
  licence:
  bibtex: []
  requirements: []
  long_description:

init:
  ells: [0, 2, 4]

params:
<<<<<<< HEAD
  .fixed: ['b3', 'alpha[4:7:2]', 'sn*']
=======
  .fixed: ['b3']
>>>>>>> e0ee7140
  b1:
    value: 0.6
    prior:
      dist: uniform
      limits: [-1., 4.0]
    ref:
      limits: [0., 1.]
    latex: b_{1}
  b2:
    value: -3.
    prior:
      dist: norm
      loc: 0.
      scale: 15.
    ref:
      dist: norm
      loc: -3.
      scale: 0.5
    latex: b_{2}
  bs:
    value: -0.71
    prior:
      dist: norm
      loc: 0.
      scale: 3.
    ref:
      dist: norm
      loc: 1.
      scale: 0.5
    latex: b_{s}
  b3:
    value: -0.479
    fixed: True
    prior:
      dist: norm
      loc: 0.
      scale: 15.
    ref:
      dist: norm
      loc: 1.0
      scale: 0.5
    latex: b_{3}
  alpha[0:7:2]:
    value: 0.
    prior:
      dist: norm
      loc: 0.
      scale: 50.
    ref:
      dist: norm
      loc: 0.
      scale: 1.0
    latex: \alpha_[]
  sn[:5:2]:
    value: 0.
    prior:
      dist: norm
      loc: 0.
      scale: 1000.
    ref:
      dist: norm
      loc: 0
      scale: 50.
    latex: s_{n, []}

---

class: KaiserTracerPowerSpectrumMultipoles

info:
  version: 0.0.1
  date: 05/04/2022
  author: Arnaud de Mattia
  maintainer: Arnaud de Mattia
  description: Compute Kaiser power spectrum
  url:
  licence:
  bibtex: []
  requirements: []
  long_description:

init:
  ells: [0, 2, 4]

params:
  b1:
    value: 1.69
    prior:
      dist: uniform
      limits: [0., 4.0]
    ref:
      limits: [1.0, 2.0]
    latex: b_{1}
  sn0:
    value: 0.
    fixed: False
    prior:
      dist: norm
      loc: 0.
      scale: 1000.
    latex: s_{n, 0}

---

class: LPTTracerCorrelationFunctionMultipoles

info:
  version: 0.0.1
  date: 05/04/2022
  author: Arnaud de Mattia
  maintainer: Arnaud de Mattia
  description: Compute Lagrangian perturbation theory (LPT) correlation function
  url:
  licence:
  bibtex: []
  requirements: []
  long_description:

init:
  ells: [0, 2, 4]

params:
  .fixed: ['b3', 'alpha[4:7:2]', 'sn*']
  b1:
    value: 1.69
    prior:
      dist: uniform
      limits: [0., 4.0]
    ref:
      limits: [1.0, 2.0]
    latex: b_{1}
  b2:
    value: -1.17
    prior:
      dist: norm
      loc: 0.
      scale: 15.
    latex: b_{2}
  bs:
    value: -0.71
    prior:
      dist: norm
      loc: 0.
      scale: 5.
    latex: b_{s}
  b3:
    value: -0.479
    prior:
      dist: norm
      loc: 0.
      scale: 15.
    latex: b_{3}
  alpha[0:7:2]:
    value: 0.
    prior:
      dist: norm
      loc: 0.
      scale: 50.
    latex: \alpha_[]
  sn[:5:2]:
    value: 0.
    fixed: False
    prior:
      dist: norm
      loc: 0.
      scale: 1000.
    latex: s_{n, []}

---

class: KaiserTracerCorrelationFunctionMultipoles

info:
  version: 0.0.1
  date: 05/04/2022
  author: Arnaud de Mattia
  maintainer: Arnaud de Mattia
  description: Compute Kaiser correlatiom function
  url:
  licence:
  bibtex: []
  requirements: []
  long_description:

init:
  ells: [0, 2, 4]

params:
  b1:
    value: 1.69
    prior:
      dist: uniform
      limits: [0., 4.0]
    ref:
      limits: [1.0, 2.0]
    latex: b_{1}<|MERGE_RESOLUTION|>--- conflicted
+++ resolved
@@ -16,11 +16,7 @@
   ells: [0, 2, 4]
 
 params:
-<<<<<<< HEAD
-  .fixed: ['b3', 'alpha[4:7:2]', 'sn*']
-=======
   .fixed: ['b3']
->>>>>>> e0ee7140
   b1:
     value: 0.6
     prior:
@@ -53,7 +49,6 @@
     latex: b_{s}
   b3:
     value: -0.479
-    fixed: True
     prior:
       dist: norm
       loc: 0.
@@ -84,6 +79,600 @@
       dist: norm
       loc: 0
       scale: 50.
+    latex: s_{n, []}
+
+---
+
+class: EPTMomentsTracerPowerSpectrumMultipoles
+
+info:
+  version: 0.0.1
+  date: 05/04/2022
+  author: Arnaud de Mattia
+  maintainer: Arnaud de Mattia
+  description: Compute Eulerian perturbation theory (EPT) power spectrum
+  url:
+  licence:
+  bibtex: []
+  requirements: []
+  long_description:
+
+init:
+  ells: [0, 2, 4]
+  beyond_gauss: True
+  shear: True
+  third_order: True
+  reduced: True  # reduced set of parameters
+
+params:
+  b1:
+    value: 1.69
+    prior:
+      dist: uniform
+      limits: [-1., 4.0]
+    ref:
+      limits: [0., 1.]
+    latex: b_{1}
+    latex: 'b_{1}'
+  b2:
+    value: -1.17
+    prior:
+      dist: norm
+      loc: 0.
+      scale: 15.
+    ref:
+      dist: norm
+      loc: -3.
+      scale: 0.5
+    latex: 'b_{2}'
+  bs:
+    value: -0.71
+    prior:
+      dist: norm
+      loc: 0.
+      scale: 3.
+    ref:
+      dist: norm
+      loc: 1.
+      scale: 0.5
+    latex: 'b_{s}'
+  b3:
+    value: -0.479
+    prior:
+      dist: norm
+      loc: 0.
+      scale: 15.
+    ref:
+      dist: norm
+      loc: 1.0
+      scale: 0.5
+    latex: 'b_{3}'
+  alpha[0:7:2]:
+    value: 0.
+    latex: '\alpha_[]'
+  alpha*:
+    prior:
+      dist: norm
+      loc: 0.
+      scale: 50.
+    ref:
+      dist: norm
+      loc: 0.
+      scale: 1.0
+  sn[:5:2]:
+    value: 0.
+    prior:
+      dist: norm
+      loc: 0.
+      scale: 1000.
+    ref:
+      dist: norm
+      loc: 0
+      scale: 50.
+    latex: s_{n, []}
+  alpha:
+    value: 0.
+    latex: '\alpha'
+  alpha_v:
+    value: 0.
+    latex: '\alpha_{v}'
+  alpha_s0:
+    value: 0.
+    latex: '\alpha_{s,0}'
+  alpha_s2:
+    value: 0.
+    latex: '\alpha_{s,2}'
+  alpha_g1:
+    value: 0.
+    latex: '\alpha_{g,1}'
+  alpha_g3:
+    value: 0.
+    latex: '\alpha_{g,3}'
+  alpha_k2:
+    value: 0.
+    latex: '\alpha_{k,2}'
+  sv:
+    value: 0.
+    prior:
+      dist: norm
+      loc: 0.
+      scale: 1000.
+    ref:
+      dist: norm
+      loc: 0
+      scale: 50.
+    latex: 's_{v}'
+  sigma0:
+    value: 0.
+    prior:
+      dist: norm
+      loc: 0.
+      scale: 1000.
+    ref:
+      dist: norm
+      loc: 0
+      scale: 50.
+    latex: '\sigma_{0}'
+  stoch_k0:
+    value: 0.
+    prior:
+      dist: norm
+      loc: 0.
+      scale: 1000.
+    ref:
+      dist: norm
+      loc: 0
+      scale: 50.
+    latex: 's_{k,0}'
+  counterterm_c3:
+    value: 0.
+    fixed: True
+    latex: 'c_{3}'
+
+---
+
+class: EPTFullResummedTracerPowerSpectrumMultipoles
+
+info:
+  version: 0.0.1
+  date: 05/04/2022
+  author: Arnaud de Mattia
+  maintainer: Arnaud de Mattia
+  description: Compute Eulerian perturbation theory (EPT) power spectrum
+  url:
+  licence:
+  bibtex: []
+  requirements: []
+  long_description:
+
+init:
+  ells: [0, 2, 4]
+
+params:
+  b1:
+    value: 1.69
+    prior:
+      dist: uniform
+      limits: [-1., 4.0]
+    ref:
+      limits: [0., 1.]
+    latex: b_{1}
+    latex: 'b_{1}'
+  b2:
+    value: -1.17
+    prior:
+      dist: norm
+      loc: 0.
+      scale: 15.
+    ref:
+      dist: norm
+      loc: -3.
+      scale: 0.5
+    latex: 'b_{2}'
+  bs:
+    value: -0.71
+    prior:
+      dist: norm
+      loc: 0.
+      scale: 3.
+    ref:
+      dist: norm
+      loc: 1.
+      scale: 0.5
+    latex: 'b_{s}'
+  b3:
+    value: -0.479
+    prior:
+      dist: norm
+      loc: 0.
+      scale: 15.
+    ref:
+      dist: norm
+      loc: 1.0
+      scale: 0.5
+    latex: 'b_{3}'
+  alpha[0:7:2]:
+    value: 0.
+    prior:
+      dist: norm
+      loc: 0.
+      scale: 50.
+    ref:
+      dist: norm
+      loc: 0.
+      scale: 1.0
+    latex: '\alpha_[]'
+  sn[:5:2]:
+    value: 0.
+    prior:
+      dist: norm
+      loc: 0.
+      scale: 1000.
+    ref:
+      dist: norm
+      loc: 0
+      scale: 50.
+    latex: s_{n, []}
+  bFoG:
+    value: 0.
+    fixed: True
+    prior:
+      dist: norm
+      loc: 0.
+      scale: 100.
+    ref:
+      limits: [0, 2]
+    latex: s_{n, []}
+
+
+---
+
+class: LPTMomentsTracerPowerSpectrumMultipoles
+
+info:
+  version: 0.0.1
+  date: 05/04/2022
+  author: Arnaud de Mattia
+  maintainer: Arnaud de Mattia
+  description: Compute Eulerian perturbation theory (EPT) power spectrum
+  url:
+  licence:
+  bibtex: []
+  requirements: []
+  long_description:
+
+init:
+  ells: [0, 2, 4]
+  beyond_gauss: True
+  shear: True
+  third_order: True
+  reduced: True  # reduced set of parameters
+
+params:
+  b1:
+    value: 1.69
+    prior:
+      dist: uniform
+      limits: [-1., 4.0]
+    ref:
+      limits: [0., 1.]
+    latex: b_{1}
+    latex: 'b_{1}'
+  b2:
+    value: -1.17
+    prior:
+      dist: norm
+      loc: 0.
+      scale: 15.
+    ref:
+      dist: norm
+      loc: -3.
+      scale: 0.5
+    latex: 'b_{2}'
+  bs:
+    value: -0.71
+    prior:
+      dist: norm
+      loc: 0.
+      scale: 3.
+    ref:
+      dist: norm
+      loc: 1.
+      scale: 0.5
+    latex: 'b_{s}'
+  b3:
+    value: -0.479
+    prior:
+      dist: norm
+      loc: 0.
+      scale: 15.
+    ref:
+      dist: norm
+      loc: 1.0
+      scale: 0.5
+    latex: 'b_{3}'
+  alpha[0:7:2]:
+    value: 0.
+    latex: '\alpha_[]'
+  alpha*:
+    prior:
+      dist: norm
+      loc: 0.
+      scale: 50.
+    ref:
+      dist: norm
+      loc: 0.
+      scale: 1.0
+  sn[:5:2]:
+    value: 0.
+    prior:
+      dist: norm
+      loc: 0.
+      scale: 1000.
+    ref:
+      dist: norm
+      loc: 0
+      scale: 50.
+    latex: s_{n, []}
+  alpha:
+    value: 0.
+    latex: '\alpha'
+  alpha_v:
+    value: 0.
+    latex: '\alpha_{v}'
+  alpha_s0:
+    value: 0.
+    latex: '\alpha_{s,0}'
+  alpha_s2:
+    value: 0.
+    latex: '\alpha_{s,2}'
+  alpha_g1:
+    value: 0.
+    latex: '\alpha_{g,1}'
+  alpha_g3:
+    value: 0.
+    latex: '\alpha_{g,3}'
+  alpha_k2:
+    value: 0.
+    latex: '\alpha_{k,2}'
+  sv:
+    value: 0.
+    prior:
+      dist: norm
+      loc: 0.
+      scale: 1000.
+    ref:
+      dist: norm
+      loc: 0
+      scale: 50.
+    latex: 's_{v}'
+  sigma0:
+    value: 0.
+    prior:
+      dist: norm
+      loc: 0.
+      scale: 1000.
+    ref:
+      dist: norm
+      loc: 0
+      scale: 50.
+    latex: '\sigma_{0}'
+  sigma0_stoch:
+    value: 0.
+    prior:
+      dist: norm
+      loc: 0.
+      scale: 1000.
+    ref:
+      dist: norm
+      loc: 0
+      scale: 50.
+    latex: 's_{k,0}'
+  counterterm_c3:
+    value: 0.
+    fixed: True
+    latex: 'c_{3}'
+
+
+---
+
+class: LPTFourierStreamingTracerPowerSpectrumMultipoles
+
+info:
+  version: 0.0.1
+  date: 05/04/2022
+  author: Arnaud de Mattia
+  maintainer: Arnaud de Mattia
+  description: Compute Lagrangian perturbation theory (LPT) power spectrum
+  url:
+  licence:
+  bibtex: []
+  requirements: []
+  long_description:
+
+init:
+  ells: [0, 2, 4]
+  shear: True
+  third_order: True
+
+params:
+  b1:
+    value: 1.69
+    prior:
+      dist: uniform
+      limits: [-1., 4.0]
+    ref:
+      limits: [0., 1.]
+    latex: b_{1}
+    latex: 'b_{1}'
+  b2:
+    value: -1.17
+    prior:
+      dist: norm
+      loc: 0.
+      scale: 15.
+    ref:
+      dist: norm
+      loc: -3.
+      scale: 0.5
+    latex: 'b_{2}'
+  bs:
+    value: -0.71
+    prior:
+      dist: norm
+      loc: 0.
+      scale: 3.
+    ref:
+      dist: norm
+      loc: 1.
+      scale: 0.5
+    latex: 'b_{s}'
+  b3:
+    value: -0.479
+    prior:
+      dist: norm
+      loc: 0.
+      scale: 15.
+    ref:
+      dist: norm
+      loc: 1.0
+      scale: 0.5
+    latex: 'b_{3}'
+  sn0:
+    value: 0.
+    prior:
+      dist: norm
+      loc: 0.
+      scale: 1000.
+    ref:
+      dist: norm
+      loc: 0
+      scale: 50.
+    latex: s_{n, []}
+  alpha:
+    value: 0.
+    latex: '\alpha'
+  alpha_v:
+    value: 0.
+    latex: '\alpha_{v}'
+  sv:
+    value: 0.
+    prior:
+      dist: norm
+      loc: 0.
+      scale: 1000.
+    ref:
+      dist: norm
+      loc: 0
+      scale: 50.
+    latex: 's_{v}'
+  sigma0_stoch:
+    value: 0.
+    prior:
+      dist: norm
+      loc: 0.
+      scale: 1000.
+    ref:
+      dist: norm
+      loc: 0
+      scale: 50.
+    latex: 's_{k,0}'
+  counterterm_c3:
+    value: 0.
+    fixed: True
+    latex: 'c_{3}'
+
+
+---
+
+class: LPTGaussianStreamingTracerPowerSpectrumMultipoles
+
+info:
+  version: 0.0.1
+  date: 05/04/2022
+  author: Arnaud de Mattia
+  maintainer: Arnaud de Mattia
+  description: Compute Lagrangian perturbation theory (LPT) correlation function
+  url:
+  licence:
+  bibtex: []
+  requirements: []
+  long_description:
+
+init:
+  ells: [0, 2, 4]
+  shear: True
+  third_order: True
+
+params:
+  b1:
+    value: 1.69
+    prior:
+      dist: uniform
+      limits: [-1., 4.0]
+    ref:
+      limits: [0., 1.]
+    latex: b_{1}
+    latex: 'b_{1}'
+  b2:
+    value: -1.17
+    prior:
+      dist: norm
+      loc: 0.
+      scale: 15.
+    ref:
+      dist: norm
+      loc: -3.
+      scale: 0.5
+    latex: 'b_{2}'
+  bs:
+    value: -0.71
+    prior:
+      dist: norm
+      loc: 0.
+      scale: 3.
+    ref:
+      dist: norm
+      loc: 1.
+      scale: 0.5
+    latex: 'b_{s}'
+  b3:
+    value: -0.479
+    prior:
+      dist: norm
+      loc: 0.
+      scale: 15.
+    ref:
+      dist: norm
+      loc: 1.0
+      scale: 0.5
+    latex: 'b_{3}'
+  alpha:
+    value: 0.
+    latex: '\alpha'
+  alpha_v:
+    value: 0.
+    latex: '\alpha_{v}'
+  sv:
+    value: 0.
+    prior:
+      dist: norm
+      loc: 0.
+      scale: 1000.
+    ref:
+      dist: norm
+      loc: 0
+      scale: 50.
+    latex: 's_{v}'
+  s2FoG:
+    value: 0.
+    fixed: True
+    prior:
+      dist: norm
+      loc: 0.
+      scale: 100.
+    ref:
+      limits: [0, 2]
     latex: s_{n, []}
 
 ---
@@ -143,35 +732,48 @@
   ells: [0, 2, 4]
 
 params:
-  .fixed: ['b3', 'alpha[4:7:2]', 'sn*']
+  .fixed: ['b3']
   b1:
-    value: 1.69
+    value: 0.6
     prior:
       dist: uniform
-      limits: [0., 4.0]
-    ref:
-      limits: [1.0, 2.0]
+      limits: [-1., 4.0]
+    ref:
+      limits: [0., 1.]
     latex: b_{1}
   b2:
-    value: -1.17
-    prior:
-      dist: norm
-      loc: 0.
-      scale: 15.
+    value: -3.
+    prior:
+      dist: norm
+      loc: 0.
+      scale: 15.
+    ref:
+      dist: norm
+      loc: -3.
+      scale: 0.5
     latex: b_{2}
   bs:
     value: -0.71
     prior:
       dist: norm
       loc: 0.
-      scale: 5.
+      scale: 3.
+    ref:
+      dist: norm
+      loc: 1.
+      scale: 0.5
     latex: b_{s}
   b3:
     value: -0.479
-    prior:
-      dist: norm
-      loc: 0.
-      scale: 15.
+    fixed: True
+    prior:
+      dist: norm
+      loc: 0.
+      scale: 15.
+    ref:
+      dist: norm
+      loc: 1.0
+      scale: 0.5
     latex: b_{3}
   alpha[0:7:2]:
     value: 0.
@@ -179,14 +781,21 @@
       dist: norm
       loc: 0.
       scale: 50.
+    ref:
+      dist: norm
+      loc: 0.
+      scale: 1.0
     latex: \alpha_[]
   sn[:5:2]:
     value: 0.
-    fixed: False
-    prior:
-      dist: norm
-      loc: 0.
-      scale: 1000.
+    prior:
+      dist: norm
+      loc: 0.
+      scale: 1000.
+    ref:
+      dist: norm
+      loc: 0
+      scale: 50.
     latex: s_{n, []}
 
 ---
