# .readthedocs.yml
# Read the Docs configuration file
# See https://docs.readthedocs.io/en/stable/config-file/v2.html for details

# Required
version: 2

# Build documentation in the docs/ directory with Sphinx
sphinx:
  configuration: doc/conf.py

# Optionally set the version of Python and requirements required to build your docs
conda:
  environment: doc/environment.yaml


python:
  version: 3.8
  install:
<<<<<<< HEAD
    - requirements: docs/requirements.txt
=======
    - requirements: doc/requirements.txt
>>>>>>> a15bd043
<|MERGE_RESOLUTION|>--- conflicted
+++ resolved
@@ -17,8 +17,4 @@
 python:
   version: 3.8
   install:
-<<<<<<< HEAD
-    - requirements: docs/requirements.txt
-=======
-    - requirements: doc/requirements.txt
->>>>>>> a15bd043
+    - requirements: doc/requirements.txt